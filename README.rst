--- conflicted
+++ resolved
@@ -21,15 +21,11 @@
 ChangeLog
 ------------------------------------------------------------------------------
 
-<<<<<<< HEAD
-=======
 1.3.8
 
 * UTF-8 encoding for all strings.
 * Fix #29 implicit tuple on return of UTMToMGRS
 
-=======
->>>>>>> 9c1741ee
 1.3.7
 
 * automated building of osx, linux and win64 wheels
