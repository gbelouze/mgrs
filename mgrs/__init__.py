from . import core

import ctypes

<<<<<<< HEAD
__version__ = '1.3.8'
=======
__version__ = '1.3.7'

>>>>>>> 9c1741ee

class MGRS:
    def __init__(self):
        pass

    def ddtodms(self, dd):
        """Take in dd string and convert to dms"""
        negative = dd < 0
        dd = abs(dd)
        minutes, seconds = divmod(dd * 3600, 60)
        degrees, minutes = divmod(minutes, 60)
        if negative:
            if degrees > 0:
                degrees = -degrees
            elif minutes > 0:
                minutes = -minutes
            else:
                seconds = -seconds
        return (degrees, minutes, seconds)

    def dmstodd(self, dms):
        """ convert dms to dd"""
        letters = 'WENS'
        is_annotated = False

        try:
            float(dms)
        except ValueError:
            for letter in letters:
                if letter in dms.upper():
                    is_annotated = True
                    break
            if not is_annotated:
                msg = "unable to parse '%s' to decimal degrees" % dms
                raise core.MGRSError(msg)
        is_negative = False
        if is_annotated:
            dms_upper = dms.upper()
            if 'W' in dms_upper or 'S' in dms_upper:
                is_negative = True
        else:
            if dms < 0:
                is_negative = True

        if is_annotated:
            bletters = letters.encode(encoding='utf-8')
            bdms = dms.encode(encoding='utf-8')
            dms = bdms.translate(None, bletters).decode('ascii')

            # bletters = bytes(letters, encoding='utf-8')
            # bdms = bytes(dms, encoding='utf-8')
            # dms = bdms.translate(None, bletters).decode('ascii')

            # dms = dms.translate(None, letters) # Python 2.x version

        pieces = dms.split(".")
        D = 0.0
        M = 0.0
        S = 0.0
        divisor = 3600.0
        if len(pieces) == 1:
            S = dms[-2:]
            M = dms[-4:-2]
            D = dms[:-4]
        else:
            S = '{0:s}.{1:s}'.format(pieces[0][-2:], pieces[1])
            M = pieces[0][-4:-2]
            D = pieces[0][:-4]

        DD = float(D) + float(M)/60.0 + float(S)/divisor
        if is_negative:
            DD = DD * -1.0
        return DD

    def toMGRS(self, latitude, longitude, inDegrees=True, MGRSPrecision=5):
        if inDegrees:
            lat = core.TO_RADIANS(latitude)
            lon = core.TO_RADIANS(longitude)
        else:
            lat = latitude
            lon = longitude

        p = ctypes.create_string_buffer(80)
        core.rt.Convert_Geodetic_To_MGRS(lat, lon, MGRSPrecision, p)
<<<<<<< HEAD
        c = ctypes.string_at(p)
        return c.decode('utf-8')
=======
        return ctypes.string_at(p)
>>>>>>> 9c1741ee

    def toLatLon(self, MGRS, inDegrees=True):
        plat = ctypes.pointer(ctypes.c_double())
        plon = ctypes.pointer(ctypes.c_double())
<<<<<<< HEAD

        if type(MGRS) is str:
            mgrs = MGRS.encode('utf-8')
        else:
            mgrs = MGRS
        c = ctypes.string_at(mgrs)
        core.rt.Convert_MGRS_To_Geodetic(c, plat, plon)

=======
        c = ctypes.string_at(MGRS)
        core.rt.Convert_MGRS_To_Geodetic(c, plat, plon)
>>>>>>> 9c1741ee
        if inDegrees:
            lat = core.TO_DEGREES(plat.contents.value)
            lon = core.TO_DEGREES(plon.contents.value)
        else:
            lat = plat.contents.value
            lon = plon.contents.value
        return (lat, lon)

<<<<<<< HEAD
    def MGRSToUTM(self, MGRS, encoding='utf-8'):

        if type(MGRS) is str:
            mgrs = MGRS.encode(encoding)
        else:
            mgrs = MGRS


        mgrs = ctypes.string_at(mgrs)
=======
    def MGRSToUTM(self, MGRS):
        mgrs = ctypes.string_at(MGRS)
>>>>>>> 9c1741ee
        zone = ctypes.pointer(ctypes.c_long())
        hemisphere = ctypes.pointer(ctypes.c_char())
        easting = ctypes.pointer(ctypes.c_double())
        northing = ctypes.pointer(ctypes.c_double())

        core.rt.Convert_MGRS_To_UTM(mgrs, zone, hemisphere, easting, northing)

<<<<<<< HEAD
        return (zone.contents.value,
        hemisphere.contents.value.decode('utf-8'),
        easting.contents.value,
        northing.contents.value)
=======
        return zone.contents.value,
        hemisphere.contents.value,
        easting.contents.value,
        northing.contents.value
>>>>>>> 9c1741ee

    def UTMToMGRS(self, zone, hemisphere, easting, northing, MGRSPrecision=5):
        mgrs = ctypes.create_string_buffer(80)

<<<<<<< HEAD
        if type(hemisphere) is str:
            hemisphere = hemisphere.encode('utf-8')


        hemisphere = ctypes.c_char(hemisphere)
        core.rt.Convert_UTM_To_MGRS(zone,
                                    hemisphere,
=======
        core.rt.Convert_UTM_To_MGRS(zone,
                                    ctypes.c_char(hemisphere),
>>>>>>> 9c1741ee
                                    ctypes.c_double(easting),
                                    ctypes.c_double(northing),
                                    MGRSPrecision, mgrs)

        return mgrs.value.decode('utf-8')<|MERGE_RESOLUTION|>--- conflicted
+++ resolved
@@ -2,12 +2,8 @@
 
 import ctypes
 
-<<<<<<< HEAD
 __version__ = '1.3.8'
-=======
-__version__ = '1.3.7'
 
->>>>>>> 9c1741ee
 
 class MGRS:
     def __init__(self):
@@ -92,17 +88,13 @@
 
         p = ctypes.create_string_buffer(80)
         core.rt.Convert_Geodetic_To_MGRS(lat, lon, MGRSPrecision, p)
-<<<<<<< HEAD
         c = ctypes.string_at(p)
         return c.decode('utf-8')
-=======
-        return ctypes.string_at(p)
->>>>>>> 9c1741ee
+
 
     def toLatLon(self, MGRS, inDegrees=True):
         plat = ctypes.pointer(ctypes.c_double())
         plon = ctypes.pointer(ctypes.c_double())
-<<<<<<< HEAD
 
         if type(MGRS) is str:
             mgrs = MGRS.encode('utf-8')
@@ -111,10 +103,6 @@
         c = ctypes.string_at(mgrs)
         core.rt.Convert_MGRS_To_Geodetic(c, plat, plon)
 
-=======
-        c = ctypes.string_at(MGRS)
-        core.rt.Convert_MGRS_To_Geodetic(c, plat, plon)
->>>>>>> 9c1741ee
         if inDegrees:
             lat = core.TO_DEGREES(plat.contents.value)
             lon = core.TO_DEGREES(plon.contents.value)
@@ -123,7 +111,6 @@
             lon = plon.contents.value
         return (lat, lon)
 
-<<<<<<< HEAD
     def MGRSToUTM(self, MGRS, encoding='utf-8'):
 
         if type(MGRS) is str:
@@ -133,10 +120,6 @@
 
 
         mgrs = ctypes.string_at(mgrs)
-=======
-    def MGRSToUTM(self, MGRS):
-        mgrs = ctypes.string_at(MGRS)
->>>>>>> 9c1741ee
         zone = ctypes.pointer(ctypes.c_long())
         hemisphere = ctypes.pointer(ctypes.c_char())
         easting = ctypes.pointer(ctypes.c_double())
@@ -144,33 +127,21 @@
 
         core.rt.Convert_MGRS_To_UTM(mgrs, zone, hemisphere, easting, northing)
 
-<<<<<<< HEAD
         return (zone.contents.value,
         hemisphere.contents.value.decode('utf-8'),
         easting.contents.value,
         northing.contents.value)
-=======
-        return zone.contents.value,
-        hemisphere.contents.value,
-        easting.contents.value,
-        northing.contents.value
->>>>>>> 9c1741ee
+
 
     def UTMToMGRS(self, zone, hemisphere, easting, northing, MGRSPrecision=5):
         mgrs = ctypes.create_string_buffer(80)
 
-<<<<<<< HEAD
         if type(hemisphere) is str:
             hemisphere = hemisphere.encode('utf-8')
-
 
         hemisphere = ctypes.c_char(hemisphere)
         core.rt.Convert_UTM_To_MGRS(zone,
                                     hemisphere,
-=======
-        core.rt.Convert_UTM_To_MGRS(zone,
-                                    ctypes.c_char(hemisphere),
->>>>>>> 9c1741ee
                                     ctypes.c_double(easting),
                                     ctypes.c_double(northing),
                                     MGRSPrecision, mgrs)
